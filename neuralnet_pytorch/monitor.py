from mpl_toolkits.mplot3d import Axes3D
import matplotlib
<<<<<<< HEAD

matplotlib.use('Agg')
import matplotlib.pyplot as plt
from matplotlib import cm

import atexit
=======
import matplotlib.pyplot as plt
>>>>>>> 615f86f3
import threading
import queue
import numpy as np
import collections
import pickle as pkl
import os
import time
<<<<<<< HEAD
from shutil import copyfile
import torch as T
import torch.nn as nn
import logging

try:
    import visdom

    visdom_available = True
except ImportError:
    visdom_available = False

try:
    from torch.utils.tensorboard import SummaryWriter
except ImportError:
    from tensorboardX import SummaryWriter

from . import layers
from . import utils
from .utils import root_logger, log_formatter

__all__ = ['Monitor', 'track', 'get_tracked_variables', 'eval_tracked_variables', 'hooks']
_TRACKS = collections.OrderedDict()
hooks = {}


def track(name, x, direction=None):
    """
    An identity function that registers hooks to
    track the value and gradient of the specified tensor.

    Here is an example of how to track an intermediate output ::

        input = ...
        conv1 = nnt.track('op', nnt.Conv2d(shape, 4, 3), 'all')
        conv2 = nnt.Conv2d(conv1.output_shape, 5, 3)
        intermediate = conv1(input)
        output = nnt.track('conv2_output', conv2(intermediate), 'all')
        loss = T.sum(output ** 2)
        loss.backward(retain_graph=True)
        d_inter = T.autograd.grad(loss, intermediate, retain_graph=True)
        d_out = T.autograd.grad(loss, output)
        tracked = nnt.eval_tracked_variables()

        testing.assert_allclose(tracked['conv2_output'], nnt.utils.to_numpy(output))
        testing.assert_allclose(np.stack(tracked['grad_conv2_output']), nnt.utils.to_numpy(d_out[0]))
        testing.assert_allclose(tracked['op'], nnt.utils.to_numpy(intermediate))
        for d_inter_, tracked_d_inter_ in zip(d_inter, tracked['grad_op_output']):
            testing.assert_allclose(tracked_d_inter_, nnt.utils.to_numpy(d_inter_))

    :param name:
        name of the tracked tensor.
    :param x:
        tensor or module to be tracked.
        If module, the output of the module will be tracked.
    :param direction:
        there are 4 options

        ``None``: tracks only value.

        ``'forward'``: tracks only value.

        ``'backward'``: tracks only gradient.

=======
import torch as T
import torch.nn as nn
import atexit
import logging
from matplotlib import cm
from imageio import imwrite
from shutil import copyfile

try:
    import visdom
    visdom_available = True
except ImportError:
    visdom_available = False

try:
    from torch.utils.tensorboard import SummaryWriter
except ImportError:  # for Pytorch earlier than 1.1.0
    from tensorboardX import SummaryWriter

from . import layers
from . import utils
from .utils import root_logger, log_formatter

matplotlib.use('Agg')
__all__ = ['Monitor', 'track', 'get_tracked_variables', 'eval_tracked_variables', 'hooks']
_TRACKS = collections.OrderedDict()
hooks = {}
lock = utils.ReadWriteLock()


def track(name, x, direction=None):
    """
    An identity function that registers hooks to
    track the value and gradient of the specified tensor.

    Here is an example of how to track an intermediate output ::

        input = ...
        conv1 = nnt.track('op', nnt.Conv2d(shape, 4, 3), 'all')
        conv2 = nnt.Conv2d(conv1.output_shape, 5, 3)
        intermediate = conv1(input)
        output = nnt.track('conv2_output', conv2(intermediate), 'all')
        loss = T.sum(output ** 2)
        loss.backward(retain_graph=True)
        d_inter = T.autograd.grad(loss, intermediate, retain_graph=True)
        d_out = T.autograd.grad(loss, output)
        tracked = nnt.eval_tracked_variables()

        testing.assert_allclose(tracked['conv2_output'], nnt.utils.to_numpy(output))
        testing.assert_allclose(np.stack(tracked['grad_conv2_output']), nnt.utils.to_numpy(d_out[0]))
        testing.assert_allclose(tracked['op'], nnt.utils.to_numpy(intermediate))
        for d_inter_, tracked_d_inter_ in zip(d_inter, tracked['grad_op_output']):
            testing.assert_allclose(tracked_d_inter_, nnt.utils.to_numpy(d_inter_))

    :param name:
        name of the tracked tensor.
    :param x:
        tensor or module to be tracked.
        If module, the output of the module will be tracked.
    :param direction:
        there are 4 options

        ``None``: tracks only value.

        ``'forward'``: tracks only value.

        ``'backward'``: tracks only gradient.

>>>>>>> 615f86f3
        ``'all'``: tracks both value and gradient.

        Default: ``None``.
    :return: `x`.
    """

    assert isinstance(name, str), 'name must be a string, got %s' % type(name)
    assert isinstance(x, (T.nn.Module, T.Tensor)), 'x must be a Torch Module or Tensor, got %s' % type(x)
    assert direction in (
        'forward', 'backward', 'all', None), 'direction must be None, \'forward\', \'backward\', or \'all\''

    if isinstance(x, T.nn.Module):
        if direction in ('forward', 'all', None):
            def _forward_hook(module, input, output):
                _TRACKS[name] = output.detach()

            hooks[name] = x.register_forward_hook(_forward_hook)

        if direction in ('backward', 'all'):
            def _backward_hook(module, grad_input, grad_output):
                _TRACKS['grad_' + name + '_output'] = tuple([grad_out.detach() for grad_out in grad_output])

            hooks['grad_' + name + '_output'] = x.register_backward_hook(_backward_hook)
    else:
        if direction in ('forward', 'all', None):
            _TRACKS[name] = x.detach()

        if direction in ('backward', 'all'):
            def _hook(grad):
                _TRACKS['grad_' + name] = tuple([grad_.detach() for grad_ in grad])

            hooks['grad_' + name] = x.register_hook(_hook)

    return x


def get_tracked_variables(name=None, return_name=False):
    """
    Gets tracked variable given name.

    :param name:
        name of the tracked variable.
        can be ``str`` or``list``/``tuple`` of ``str``s.
        If ``None``, all the tracked variables will be returned.
    :param return_name:
        whether to return the names of the tracked variables.
    :return:
        the tracked variables.
    """

    assert isinstance(name, (str, list, tuple)) or name is None, 'name must either be None, a tring, or a list/tuple.'
    if name is None:
        tracked = ([n for n in _TRACKS.keys()], [val for val in _TRACKS.values()]) if return_name \
            else [val for val in _TRACKS.values()]
        return tracked
    elif isinstance(name, (list, tuple)):
        tracked = (name, [_TRACKS[n] for n in name]) if return_name else [_TRACKS[n] for n in name]
        return tracked
    else:
        tracked = (name, _TRACKS[name]) if return_name else _TRACKS[name]
        return tracked


def eval_tracked_variables():
    """
    Retrieves the values of tracked variables.

    :return: a dictionary containing the values of tracked variables
        associated with the given names.
    """

    name, vars = get_tracked_variables(return_name=True)
    dict = collections.OrderedDict()
    for n, v in zip(name, vars):
        if isinstance(v, (list, tuple)):
            dict[n] = [val.item() if val.numel() == 1 else utils.to_numpy(val) for val in v]
        else:
            dict[n] = v.item() if v.numel() == 1 else utils.to_numpy(v)
    return dict


def _spawn_defaultdict_ordereddict():
    return collections.OrderedDict()


class Monitor:
    """
    Collects statistics and displays the results using various backends.
<<<<<<< HEAD
    The collected stats are stored in '<root>/<model_name>/run<#id>'
=======
    The collected stats are stored in '<root>/<model_name>/<prefix><#id>'
>>>>>>> 615f86f3
    where #id is automatically assigned each time a new run starts.

    Examples
    --------
<<<<<<< HEAD
    The following snippet shows how to collect statistics and display them
    every 100 iterations.
=======
    The following snippet shows how to plot smoothed training losses and
    save images from the current iteration, and then display them every 100 iterations.
>>>>>>> 615f86f3

    .. code-block:: python

        import neuralnet as nnt

        ...
        mon = nnt.Monitor(print_freq=100)
        for epoch in mon.iter_epoch(range(n_epochs)):
            for data in mon.iter_batch(data_loader):
                loss = net(data)
<<<<<<< HEAD
                mon.plot('training loss', loss)
                mon.imwrite('input images', data['images'])
=======
                mon.plot('training loss', loss, smooth=.99, filter_outliers=True)
                mon.imwrite('input images', data['images'], latest_only=True)
>>>>>>> 615f86f3
        ...

    Parameters
    ----------
    model_name : str
        name of the model folder.
    root : str
        path to store the collected statistics.
    current_folder : str
<<<<<<< HEAD
        if given, all the stats in here will be overwritten or resumed.
    print_freq : int
        statistics display frequency.
        Unit is iteration.
    num_iters : int
        number of iterations/epoch.
        If specified, training iteration percentage will be displayed along with epoch.
        Otherwise, it will be automatically calculated after the first epoch.
    use_visdom : bool
        whether to use Visdom for real-time monitoring.
    use_tensorboard : bool
        whether to use Tensorboard for real-time monitoring.
    send_slack : bool
        whether to send the statistics to Slack chatroom.
=======
        if given, all the stats will be loaded from the given folder.
        Default: ``None``.
    print_freq : int
        statistics display frequency.
        Unit is iteration.
        Default: ``None``.
    num_iters : int
        number of iterations/epoch.
        If specified, training iteration percentage will be displayed along with epoch.
        Otherwise, it will be automatically calculated in the first epoch.
        Default: ``None``.
    prefix : str
        predix for folder name of of each run.
        Default: ``'run'``.
    use_visdom : bool
        whether to use Visdom for real-time monitoring.
        Default: ``False``.
    use_tensorboard : bool
        whether to use Tensorboard for real-time monitoring.
        Default: ``False``.
    send_slack : bool
        whether to send the statistics to Slack chatroom.
        Default: ``False``.
>>>>>>> 615f86f3
    kwargs
        some miscellaneous options for Visdom and other functions.

    Attributes
    ----------
    path
        contains all the runs of `model_name`.
    current_folder
        path to the current run.
    vis
        an instance of :mod:`Visdom` when `use_visdom` is set to ``True``.
    writer
        an instance of Tensorboard's :class:`SummaryWriter`
        when `use_tensorboard` is set to ``True``.
    plot_folder
        path to the folder containing the collected plots.
    file_folder
        path to the folder containing the collected files.
    image_folder
        path to the folder containing the collected images.
    hist_folder
        path to the folder containing the collected histograms.
    """
<<<<<<< HEAD

    def __init__(self, model_name='my_model', root='results', current_folder=None, print_freq=None, num_iters=None,
                 use_visdom=False, use_tensorboard=False, send_slack=False, **kwargs):
=======
    __initialized = False

    def __init__(self, model_name='my_model', root='results', current_folder=None, print_freq=None, num_iters=None,
                 prefix='run', use_visdom=False, use_tensorboard=False, send_slack=False, **kwargs):
>>>>>>> 615f86f3
        self._iter = 0
        self._last_epoch = 0
        self._num_since_beginning = collections.defaultdict(_spawn_defaultdict_ordereddict)
        self._num_since_last_flush = collections.defaultdict(_spawn_defaultdict_ordereddict)
        self._hist_since_beginning = collections.defaultdict(_spawn_defaultdict_ordereddict)
        self._hist_since_last_flush = collections.defaultdict(_spawn_defaultdict_ordereddict)
        self._img_since_last_flush = collections.defaultdict(_spawn_defaultdict_ordereddict)
        self._points_since_last_flush = collections.defaultdict(_spawn_defaultdict_ordereddict)
        self._options = collections.defaultdict(_spawn_defaultdict_ordereddict)
        self._dump_files = collections.OrderedDict()
        self._schedule = {'beginning': collections.defaultdict(_spawn_defaultdict_ordereddict),
                          'end': collections.defaultdict(_spawn_defaultdict_ordereddict)}
        self._timer = time.time()
        self._io_method = {'pickle_save': self._save_pickle, 'txt_save': self._save_txt,
                           'torch_save': self._save_torch, 'pickle_load': self._load_pickle,
                           'txt_load': self._load_txt, 'torch_load': self._load_torch}
<<<<<<< HEAD
        self._prefix = kwargs.pop('prefix', 'run')
=======
        self._prefix = prefix
>>>>>>> 615f86f3
        self._num_iters = num_iters

        self.print_freq = print_freq
        self.num_iters = num_iters
        if current_folder:
            self.current_folder = os.path.normpath(current_folder)
<<<<<<< HEAD
            self.current_run = os.path.basename(self.current_folder)

            try:
                log = self.read_log('log.pkl')
                try:
                    self.num_stats = log['num']
                except KeyError:
                    root_logger.warning('No record found for \'num\'', exc_info=True)

                try:
                    self.hist_stats = log['hist']
                except KeyError:
                    root_logger.warning('No record found for \'hist\'', exc_info=True)

                try:
                    self.options = log['options']
                except KeyError:
                    root_logger.warning('No record found for \'options\'', exc_info=True)

                if self.num_iters is None:
                    try:
                        self.num_iters = log['num_iters']
                    except KeyError:
                        root_logger.warning('No record found for \'num_iters\'', exc_info=True)

                try:
                    self.epoch = log['epoch']
                except KeyError:
                    if self.num_iters:
                        self.epoch = log['iter'] // self.num_iters
                    else:
                        root_logger.warning('No record found for \'epoch\'', exc_info=True)

                try:
                    self.iter = self.epoch * self.num_iters if self.num_iters else log['iter']
                except KeyError:
                    root_logger.warning('No record found for \'iter\'', exc_info=True)

            except FileNotFoundError:
                root_logger.warning('\'log.pkl\' not found in \'%s\'' % os.path.join(self.current_folder, 'files'),
                                    exc_info=True)

=======
            lock.acquire_read()
            self.load_state()
            lock.release_read()
>>>>>>> 615f86f3
        else:
            self.path = os.path.join(root, model_name)
            os.makedirs(self.path, exist_ok=True)
            self.current_folder = self._get_new_folder()
            os.mkdir(self.current_folder)

        if use_visdom and visdom_available:
            server = kwargs.pop('server', 'http://localhost')
            port = kwargs.pop('port', 8097)
            self.vis = visdom.Visdom(server=server, port=port)
            if not self.vis.check_connection():
                from subprocess import Popen, PIPE
                Popen('visdom', stdout=PIPE, stderr=PIPE)

            self.vis.close()
            print('You can navigate to \'%s:%d\' for visualization' % (server, port))
        else:
            self.vis = None

        if use_tensorboard:
            os.makedirs(os.path.join(self.current_folder, 'tensorboard'), exist_ok=True)
            self.writer = SummaryWriter(os.path.join(self.current_folder, 'tensorboard'))
        else:
            self.writer = None

        self._q = queue.Queue()
<<<<<<< HEAD
        self._thread = threading.Thread(target=self._work, daemon=True)
=======
        self._thread = threading.Thread(target=self._flush, daemon=True)
>>>>>>> 615f86f3
        self._thread.start()

        self.send_slack = send_slack
        if send_slack:
            assert kwargs.get('channel', None) is not None and kwargs.get('token', None) is not None, \
                'channel and token must be provided to send a slack message'

            if kwargs.get('username', None) is None:
                kwargs['username'] = 'me'

        self.kwargs = kwargs

        # make folders to store statistics
        self.plot_folder = os.path.join(self.current_folder, 'plots')
        os.makedirs(self.plot_folder, exist_ok=True)

        self.file_folder = os.path.join(self.current_folder, 'files')
        os.makedirs(self.file_folder, exist_ok=True)

        self.image_folder = os.path.join(self.current_folder, 'images')
        os.makedirs(self.image_folder, exist_ok=True)

        self.hist_folder = os.path.join(self.current_folder, 'histograms')
        os.makedirs(self.hist_folder, exist_ok=True)

        file_handler = logging.FileHandler('{0}/{1}.log'.format(self.file_folder, 'history'))
        file_handler.setFormatter(log_formatter)
        root_logger.addHandler(file_handler)

        consoleHandler = logging.StreamHandler()
        consoleHandler.setFormatter(log_formatter)
        root_logger.addHandler(consoleHandler)
<<<<<<< HEAD

        # schedule to flush when the program finishes
        atexit.register(self._atexit)
        root_logger.info('Result folder: %s' % self.current_folder)
=======

        # schedule to flush when the program finishes
        atexit.register(self._atexit)
        root_logger.info('Result folder: %s' % self.current_folder)
        self.__initialized = True

    def __setattr__(self, attr, val):
        if self.__initialized and attr in ('model_name', 'root', 'current_folder'):
            raise ValueError('{} attribute should not be set after {} is '
                             'initialized'.format(attr, self.__class__.__name__))

        super().__setattr__(attr, val)

    def load_state(self):
        self.current_run = os.path.basename(self.current_folder)

        try:
            log = self.read_log('log.pkl')
            try:
                self.num_stats = log['num']
            except KeyError:
                root_logger.warning('No record found for `num`', exc_info=True)

            try:
                self.hist_stats = log['hist']
            except KeyError:
                root_logger.warning('No record found for `hist`', exc_info=True)

            if self.num_iters is None:
                try:
                    self.num_iters = log['num_iters']
                except KeyError:
                    root_logger.warning('No record found for `num_iters`', exc_info=True)

            try:
                self.iter = log['iter']
            except KeyError:
                root_logger.warning('No record found for `iter`', exc_info=True)

            try:
                self.epoch = log['epoch']
            except KeyError:
                if self.num_iters:
                    self.epoch = self.iter // self.num_iters
                else:
                    root_logger.warning('No record found for `epoch`', exc_info=True)

        except FileNotFoundError:
            root_logger.warning('`log.pkl` not found in `%s`' % os.path.join(self.current_folder, 'files'),
                                exc_info=True)
>>>>>>> 615f86f3

    def _get_new_folder(self):
        runs = [folder for folder in os.listdir(self.path) if folder.startswith(self._prefix)]
        if not runs:
            idx = 1
        else:
            indices = sorted([int(r[len(self._prefix):]) for r in runs])
            idx = indices[-1] + 1

        self.current_run = '{}{}'.format(self._prefix, idx)
        return os.path.join(self.path, self.current_run)

    def iter_epoch(self, iterator):
        """
        tracks training epoch and returns the item in `iterator`.

        :param iterator:
            the epoch iterator.
            For e.g., ``range(num_epochs)``.
        :return:
            a generator over `iterator`.

        Examples
        --------

        >>> num_epochs = 10
        >>> mon = Monitor(print_freq=1000)
        >>> for epoch in mon.iter_epoch(range(mon.epoch, num_epochs))
        ...     # do something here

        See Also
        --------
        :meth:`~iter_batch`
        """

<<<<<<< HEAD
=======
        if self.num_iters:
            self.iter = self.epoch * self.num_iters

>>>>>>> 615f86f3
        for item in iterator:
            if self.epoch > 0 and self.num_iters is None:
                self.num_iters = self.iter // self.epoch

            yield item
            self.epoch += 1

    def iter_batch(self, iterator):
        """
        tracks training iteration and returns the item in `iterator`.

        :param iterator:
            the batch iterator.
            For e.g., ``enumerator(loader)``.
        :return:
            a generator over `iterator`.

        Examples
        --------

        >>> dataset = ...
        >>> data_loader = ...
        >>> num_epochs = 10
        >>> mon = Monitor(print_freq=1000)
        >>> for epoch in mon.iter_epoch(range(num_epochs)):
        ...     for idx, data in mon.iter_batch(enumerate(data_loader)):
        ...         # do something here

        See Also
        --------
        :meth:`~iter_epoch`
        """

        for item in iterator:
            yield item
            if self.print_freq:
                if self.iter % self.print_freq == 0:
                    self.flush()

            self.iter += 1

    @utils.deprecated(iter_batch, '1.2.0')
    def __enter__(self):
        pass

    def __exit__(self, exc_type, exc_val, exc_tb):
        if self.print_freq:
            if self.iter % self.print_freq == 0:
                self.flush()
        self.iter += 1
        if self.num_iters:
            self.epoch = self.iter // self.num_iters
<<<<<<< HEAD

    @property
    def iter(self):
        """
        returns the current iteration.

        :return:
            :attr:`~_iter`.
        """

        return self._iter

    @iter.setter
    def iter(self, iter):
        """
        sets the iteration counter to a specific value.

        :param iter:
            the iteration number to set.
        :return:
            ``None``.
        """
        assert iter >= 0, 'Iteration must be non-negative'
        self._iter = int(iter)

    @property
    def epoch(self):
        """
        returns the current epoch.

        :return:
            :attr:`~_last_epoch`.
        """

        return self._last_epoch

    @epoch.setter
    def epoch(self, epoch):
        """
        sets the epoch for logging and keeping training status.
        Should start from 0.

        :param epoch:
            epoch number. Should start from 0.
        :return:
            ``None``.
        """

        assert epoch >= 0, 'Epoch must be non-negative'
        self._last_epoch = int(epoch)
        if self.num_iters:
            self.iter = self.epoch * self.num_iters

    @property
    def num_stats(self):
        """
        returns the collected scalar statistics from beginning.

        :return:
            :attr:`~_num_since_beginning`.
        """

        return dict(self._num_since_beginning)

    @num_stats.setter
    def num_stats(self, stats_dict):
        self._num_since_beginning.update(stats_dict)

    @num_stats.deleter
    def num_stats(self):
        self._num_since_beginning.clear()

    def clear_num_stats(self, key):
        """
        removes the collected statistics for scalar plot of the specified `key`.

        :param key:
            the name of the scalar collection.
        :return: ``None``.
        """

        self._num_since_beginning[key].clear()

    @property
    def hist_stats(self):
        """
        returns the collected tensors from beginning.

        :return:
            :attr:`~_hist_since_beginning`.
        """

        return dict(self._hist_since_beginning)

    @hist_stats.setter
    def hist_stats(self, stats_dict):
        self._hist_since_beginning.update(stats_dict)

    @hist_stats.deleter
    def hist_stats(self):
        self._hist_since_beginning.clear()

    def clear_hist_stats(self, key):
        """
        removes the collected statistics for histogram plot of the specified `key`.

=======

    @property
    def iter(self):
        """
        returns the current iteration.

        :return:
            :attr:`~_iter`.
        """

        return self._iter

    @iter.setter
    def iter(self, iter):
        """
        sets the iteration counter to a specific value.

        :param iter:
            the iteration number to set.
        :return:
            ``None``.
        """
        assert iter >= 0, 'Iteration must be non-negative'
        self._iter = int(iter)

    @property
    def epoch(self):
        """
        returns the current epoch.

        :return:
            :attr:`~_last_epoch`.
        """

        return self._last_epoch

    @epoch.setter
    def epoch(self, epoch):
        """
        sets the epoch for logging and keeping training status.
        Should start from 0.

        :param epoch:
            epoch number. Should start from 0.
        :return:
            ``None``.
        """

        assert epoch >= 0, 'Epoch must be non-negative'
        self._last_epoch = int(epoch)
        if self.num_iters:
            self.iter = self.epoch * self.num_iters

    @property
    def num_stats(self):
        """
        returns the collected scalar statistics from beginning.

        :return:
            :attr:`~_num_since_beginning`.
        """

        return dict(self._num_since_beginning)

    @num_stats.setter
    def num_stats(self, stats_dict):
        self._num_since_beginning.update(stats_dict)

    @num_stats.deleter
    def num_stats(self):
        self._num_since_beginning.clear()

    def clear_num_stats(self, key):
        """
        removes the collected statistics for scalar plot of the specified `key`.

        :param key:
            the name of the scalar collection.
        :return: ``None``.
        """

        self._num_since_beginning[key].clear()

    @property
    def hist_stats(self):
        """
        returns the collected tensors from beginning.

        :return:
            :attr:`~_hist_since_beginning`.
        """

        return dict(self._hist_since_beginning)

    @hist_stats.setter
    def hist_stats(self, stats_dict):
        self._hist_since_beginning.update(stats_dict)

    @hist_stats.deleter
    def hist_stats(self):
        self._hist_since_beginning.clear()

    def clear_hist_stats(self, key):
        """
        removes the collected statistics for histogram plot of the specified `key`.

>>>>>>> 615f86f3
        :param key:
            the name of the histogram collection.
        :return: ``None``.
        """
<<<<<<< HEAD

        self._hist_since_beginning[key].clear()

=======

        self._hist_since_beginning[key].clear()

>>>>>>> 615f86f3
    @property
    def options(self):
        return self._options

    @options.setter
    def options(self, options_dict):
        self._options.update(options_dict)

    @options.deleter
    def options(self):
        self._options.clear()

    def set_option(self, name, option, value):
        """
        sets option for histogram plotting.

        :param name:
             name of the histogram plot.
             Must be the same as the one specified when using :meth:`~hist`.
        :param option:
            there are two options which should be passed as a ``str``.

            ``'latest_only'``: plot the histogram of the last recorded tensor only.

            ``'n_bins'``: number of bins of the histogram.
        :param value:
            value of the chosen option. Should be ``True``/``False`` for ``'latest_only'``
            and an integer for ``'n_bins'``.
        :return: ``None``.
        """

        self._options[name][option] = value

    def run_training(self, net, optim, train_loader, n_epochs, eval_loader=None, valid_freq=None, start_epoch=None,
<<<<<<< HEAD
                     train_stats_func=None, val_stats_func=None, *args, **kwargs):
=======
                     train_stats_func=None, val_stats_func=None, device=0, *args, **kwargs):
>>>>>>> 615f86f3
        """
        Runs the training loop for the given neural network.

        :param net:
            must be an instance of :class:`~neuralnet_pytorch.layers.Net`
            and :class:`~neuralnet_pytorch.layers.Module`.
        :param train_loader:
            provides training data for neural net.
        :param n_epochs:
            number of training epochs.
        :param eval_loader:
            provides validation data for neural net. Optional.
        :param valid_freq:
            indicates how often validation is run.
            In effect if only `eval_loader` is given.
        :param start_epoch:
            the epoch from which training will continue.
            If ``None``, training counter will be set to 0.
        :param train_stats_func:
            a custom function to handle statistics returned from the training procedure.
            If ``None``, a default handler will be used.
            For a list of supported statistics, see :class:`~neuralnet_pytorch.layers.Net`.
        :param val_stats_func:
            a custom function to handle statistics returned from the validation procedure.
            If ``None``, a default handler will be used.
            For a list of suported statistics, see :class:`~neuralnet_pytorch.layers.Net`.
<<<<<<< HEAD
=======
        :param device:
            device to perform calculation.
>>>>>>> 615f86f3
        :param args:
            additional arguments that will be passed to neural net.
        :param kwargs:
            additional keyword arguments that will be passed to neural net.
        :return: ``None``.

        Examples
        --------

        .. code-block:: python

            import neuralnet_pytorch as nnt

            class MyNet(nnt.Net, nnt.Module):
                ...

            # define the network, and training and testing loaders
            net = MyNet(...)
            train_loader = ...
            eval_loader = ...

            # instantiate a Monitor object
            mon = Monitor(model_name='my_net', print_freq=100)

            # save string representations of the model, optimization and lr scheduler
            mon.dump_model(net)
            mon.dump_rep('optimizer', optim['optimizer'])
            if optim['scheduler']:
                mon.dump_rep('scheduler', optim['scheduler'])

            # collect the parameters of the network
            states = {
                'model_state_dict': net.state_dict(),
                'opt_state_dict': optim['optimizer'].state_dict()
            }
            if optim['scheduler']:
                states['scheduler_state_dict'] = optim['scheduler'].state_dict()

            # save a checkpoint after each epoch and keep only the 5 latest checkpoints
            mon.schedule(mon.dump, optim, beginning=False, name='training.pt', obj=states, type='torch', keep=5)

            print('Training...')

            # run the training loop
            mon.run_training(net, train_loader, n_epochs, eval_loader, valid_freq=val_freq)
            print('Training finished!')
        """

        assert isinstance(net, layers.Net), 'net must be an instance of Net'
        assert isinstance(net, (layers.Module, nn.Module, layers.Sequential, nn.Sequential)), \
            'net must be an instance of Module or Sequential'

        collect = {
            'scalars': self.plot,
            'images': self.imwrite,
            'histograms': self.hist,
            'pointclouds': self.scatter
        }

<<<<<<< HEAD
=======
        net = net.to(device)
>>>>>>> 615f86f3
        start_epoch = self.epoch if start_epoch is None else start_epoch
        for epoch in self.iter_epoch(range(start_epoch, n_epochs)):
            if optim['scheduler'] is not None:
                optim['scheduler'].step(epoch)

            for func_dict in self._schedule['beginning'].values():
                func_dict['func'](*func_dict['args'], **func_dict['kwargs'])

            for it, batch in self.iter_batch(enumerate(train_loader)):
                net.train(True)
<<<<<<< HEAD
                if utils.cuda_available:
                    batch = utils.batch_to_cuda(batch)
=======
                batch = utils.batch_to_device(batch, device=device)
>>>>>>> 615f86f3

                net.learn(optim, *batch, *args, **kwargs)

                if train_stats_func is None:
                    for t, d in net.stats['train'].items():
                        for k, v in d.items():
                            if t == 'scalars':
                                if np.isnan(v) or np.isinf(v):
                                    raise ValueError('{} is NaN/inf. Training failed!'.format(k))

                            collect[t](k, v)
                else:
                    train_stats_func(net.stats['train'], it)

                if valid_freq:
                    if self.iter % valid_freq == 0:
                        net.eval()

                        with T.set_grad_enabled(False):
                            eval_dict = {
                                'scalars': collections.defaultdict(lambda: []),
                                'histograms': collections.defaultdict(lambda: [])
                            }

                            for itt, batch in enumerate(eval_loader):
<<<<<<< HEAD
                                if utils.cuda_available:
                                    batch = utils.batch_to_cuda(batch)
=======
                                batch = utils.batch_to_device(batch, device=device)
>>>>>>> 615f86f3

                                try:
                                    net.eval_procedure(*batch, *args, **kwargs)
                                except NotImplementedError:
                                    root_logger.exception('An evaluation procedure must be specified')
                                    raise

                                if val_stats_func is None:
                                    for t, d in net.stats['eval'].items():
                                        if t in ('scalars', 'histograms'):
                                            for k, v in d.items():
                                                eval_dict[t][k].append(v)
                                        else:
                                            for k, v in d.items():
                                                collect[t](k + '_%d' % itt, v)
                                else:
                                    val_stats_func(net.stats['eval'], itt)

                            for t in ('scalars', 'histograms'):
                                for k, v in eval_dict[t].items():
                                    v = np.mean(v) if t == 'scalars' else np.concatenate(v)
                                    collect[t](k, v)

            for func_dict in self._schedule['end'].values():
                func_dict['func'](*func_dict['args'], **func_dict['kwargs'])

    def _atexit(self):
        self.flush()
        plt.close()
        if self.writer is not None:
            self.writer.close()

        self._q.join()

    def dump_rep(self, name, obj):
        """
        saves a string representation of the given object.

        :param name:
            name of the txt file containing the string representation.
        :param obj:
            object to saved as string representation.
        :return: ``None``.
        """

        with open(os.path.join(self.current_folder, name + '.txt'), 'w') as outfile:
            outfile.write(str(obj))
            outfile.close()

    def dump_model(self, network, use_tensorboard=False, *args, **kwargs):
        """
        saves a string representation of the given neural net.

        :param network:
            neural net to be saved as string representation.
        :param use_tensorboard:
            use tensorboard to save `network`'s graph.
        :param args:
            additional arguments to Tensorboard's :meth:`SummaryWriter`
            when `use_tensorboard` is ``True``.
        :param kwargs:
            additional keyword arguments to Tensorboard's :meth:`SummaryWriter`
            when `~se_tensorboard` is ``True``.
        :return: ``None``.
        """

        assert isinstance(network, (
            nn.Module, nn.Sequential)), 'network must be an instance of Module or Sequential, got {}'.format(
            type(network))
        self.dump_rep('network.txt', network)
        if use_tensorboard:
            self.writer.add_graph(network, *args, **kwargs)

    def backup(self, files):
        """
        saves a copy of the given files to :attr:`~current_folder`.
        Accepts a str or list/tuple of file names.
        You can backup your codes and/or config files for later use.

        :param files:
            file to be saved.
        :return: ``None``.
        """
        assert isinstance(files, (str, list, tuple)), \
            'unknown type of \'files\'. Expect list, tuple or string, got {}'.format(type(files))

        files = (files,) if isinstance(files, str) else files
        for file in files:
            try:
                copyfile(file, '%s/%s' % (self.file_folder, os.path.split(file)[1]))
            except FileNotFoundError:
                root_logger.warning('No such file or directory: %s' % file)

    @utils.deprecated(backup, '1.1.0')
    def copy_files(self, files):
        self.backup(files)

<<<<<<< HEAD
    def plot(self, name: str, value, **kwargs):
=======
    def plot(self, name: str, value, smooth=0, filter_outliers=True, **kwargs):
>>>>>>> 615f86f3
        """
        schedules a plot of scalar value.
        A :mod:`matplotlib` figure will be rendered and saved every :attr:`~print_freq` iterations.

        :param name:
            name of the figure to be saved. Must be unique among plots.
        :param value:
            scalar value to be plotted.
<<<<<<< HEAD
=======
        :param smooth:
            a value between ``0`` and ``1`` to define the smoothing window size.
            See :func:`~neuralnet_pytorch.utils.numpy_utils.smooth`.
            Default: ``0``.
        :param filter_outliers:
            whether to filter out outliers in plot.
            This affects only the plot and not the raw statistics.
            Default: True.
>>>>>>> 615f86f3
        :param kwargs:
            additional options to tensorboard.
        :return: ``None``.
        """

<<<<<<< HEAD
=======
        self._options[name]['smooth'] = smooth
        self._options[name]['filter_outliers'] = filter_outliers
>>>>>>> 615f86f3
        if isinstance(value, T.Tensor):
            value = utils.to_numpy(value)

        self._num_since_last_flush[name][self.iter] = value
        if self.writer is not None:
            prefix = kwargs.pop('prefix', 'scalar/')
            self.writer.add_scalar(prefix + name.replace(' ', '-'), value, global_step=self.iter, **kwargs)

    def scatter(self, name: str, value, latest_only=False, **kwargs):
        """
        schedules a scattor plot of (a batch of) points.
        A 3D :mod:`matplotlib` figure will be rendered and saved every :attr:`~print_freq` iterations.

        :param name:
            name of the figure to be saved. Must be unique among plots.
        :param value:
            2D or 3D tensor to be plotted. The last dim should be 3.
        :param latest_only:
            whether to save only the latest statistics or keep everything from beginning.
        :param kwargs:
            additional options to tensorboard.
        :return: ``None``.
        """

<<<<<<< HEAD
        if self.iter == 0:
            self._options[name]['latest_only'] = latest_only

=======
        self._options[name]['latest_only'] = latest_only
>>>>>>> 615f86f3
        if isinstance(value, T.Tensor):
            value = utils.to_numpy(value)

        if len(value.shape) == 2:
            value = value[None]

        self._points_since_last_flush[name][self.iter] = value
        if self.writer is not None:
            self.writer.add_mesh(name, value, global_step=self.iter, **kwargs)

    def imwrite(self, name: str, value, latest_only=False, **kwargs):
        """
        schedules to save images.
        The images will be rendered and saved every :attr:`~print_freq` iterations.
<<<<<<< HEAD
=======
        There are some assumptions about input data:

        - If the input is ``'uint8'`` it is an 8-bit image.
        - If the input is ``'float32'``, its values lie between ``0`` and ``1``.
        - If the input has 3 dims, the shape is ``[h, w, 3]``.
        - If the channel dim is different from 3 or 1, it will be considered as multiple gray images.
>>>>>>> 615f86f3

        :param name:
            name of the figure to be saved. Must be unique among plots.
        :param value:
            2D, 3D or 4D tensor to be plotted.
<<<<<<< HEAD
            The expected shape is (H, W) for 2D tensor, (H, W, C) for 3D tensor and
            (N, C, H, W) for 4D tensor.
=======
            The expected shape is ``(H, W)`` for 2D tensor, ``(H, W, C)`` for 3D tensor and
            ``(N, C, H, W)`` for 4D tensor.
>>>>>>> 615f86f3
            If the number of channels is other than 3 or 1, each channel is saved as
            a gray image.
        :param latest_only:
            whether to save only the latest statistics or keep everything from beginning.
        :param kwargs:
            additional options to tensorboard.
        :return: ``None``.
        """

<<<<<<< HEAD
        if self.iter == 0:
            self._options[name]['latest_only'] = latest_only

=======
        self._options[name]['latest_only'] = latest_only
>>>>>>> 615f86f3
        if isinstance(value, T.Tensor):
            value = utils.to_numpy(value)

        if value.dtype != 'uint8':
            value = (255.99 * value).astype('uint8')

        if len(value.shape) == 3:
            value = np.transpose(value, (2, 0, 1))[None]
        elif len(value.shape) == 2:
            value = value[None, None]

        self._img_since_last_flush[name][self.iter] = value
        if self.writer is not None:
            for idx, img in enumerate(value):
                prefix = kwargs.pop('prefix', 'image/')
                self.writer.add_image(prefix + name.replace(' ', '-') + '-%d' % idx, img, global_step=self.iter)

    def hist(self, name, value, n_bins=20, latest_only=False, **kwargs):
        """
        schedules a histogram plot of (a batch of) points.
        A :mod:`matplotlib` figure will be rendered and saved every :attr:`~print_freq` iterations.

        :param name:
            name of the figure to be saved. Must be unique among plots.
        :param value:
<<<<<<< HEAD
            any-dim tensor to be histogrammed. The last dim should be 3.
=======
            any-dim tensor to be histogrammed.
>>>>>>> 615f86f3
        :param n_bins:
            number of bins of the histogram.
        :param latest_only:
            whether to save only the latest statistics or keep everything from beginning.
        :param kwargs:
            additional options to tensorboard
        :return: ``None``.
        """

<<<<<<< HEAD
        if isinstance(value, T.Tensor):
            value = utils.to_numpy(value)

        if self.iter == 0:
            self._options[name]['latest_only'] = latest_only
            self._options[name]['n_bins'] = n_bins

=======
        self._options[name]['latest_only'] = latest_only
        self._options[name]['n_bins'] = n_bins
        if isinstance(value, T.Tensor):
            value = utils.to_numpy(value)

>>>>>>> 615f86f3
        self._hist_since_last_flush[name][self.iter] = value
        if self.writer is not None:
            prefix = kwargs.pop('prefix', 'hist/')
            self.writer.add_histogram(prefix + name.replace(' ', '-'), value, global_step=self.iter, **kwargs)

    def schedule(self, func, beginning=True, *args, **kwargs):
        """
        uses to schedule a routine during every epoch in :meth:`~run_training`.

        :param func:
            a routine to be executed in :meth:`~run_training`.
        :param beginning:
            whether to run at the beginning of every epoch. Default: ``True``.
        :param args:
            additional arguments to `func`.
        :param kwargs:
            additional keyword arguments to `func`.
        :return: ``None``
        """

        assert callable(func), 'func must be callable'
        name = func.__name__
        when = 'beginning' if beginning else 'end'
        self._schedule[when][name]['func'] = func
        self._schedule[when][name]['args'] = args
        self._schedule[when][name]['kwargs'] = kwargs

<<<<<<< HEAD
    def _worker(self, it, epoch, _num_since_last_flush, _img_since_last_flush, _hist_since_last_flush,
                _pointcloud_since_last_flush):
        prints = []
        fig = plt.figure()

        # plot statistics
        plt.xlabel('iteration')
        for name, val in list(_num_since_last_flush.items()):
            self._num_since_beginning[name].update(val)

=======
    def _plot(self, nums, fig, prints):
        plt.xlabel('iteration')
        for name, val in list(nums.items()):
            smooth = self._options[name].get('smooth')
            filter_outliers = self._options[name].get('filter_outliers')

            self._num_since_beginning[name].update(val)
>>>>>>> 615f86f3
            plt.ylabel(name)
            x_vals = sorted(self._num_since_beginning[name].keys())
            y_vals = [self._num_since_beginning[name][x] for x in x_vals]
            max_, min_, med_, mean_ = np.max(y_vals), np.min(y_vals), np.median(y_vals), np.mean(y_vals)
            argmax_, argmin_ = np.argmax(y_vals), np.argmin(y_vals)
            plt.title('max: {:.8f} at iter {} min: {:.8f} at iter {} \nmedian: {:.8f} mean: {:.8f}'
                      .format(max_, x_vals[argmax_], min_, x_vals[argmin_], med_, mean_))

            x_vals, y_vals = np.array(x_vals), np.array(y_vals)
<<<<<<< HEAD
            inlier_indices = ~utils.is_outlier(y_vals)
            y_vals_filtered = y_vals[inlier_indices]
            min_, max_ = np.min(y_vals_filtered), np.max(y_vals_filtered)
            interval = (.9 ** np.sign(min_) * min_, 1.1 ** np.sign(max_) * max_)
            plt.plot(x_vals, y_vals)
            if not (np.any(np.isnan(interval)) or np.any(np.isinf(interval))):
                plt.ylim(interval)
=======
            y_vals_smoothed = utils.smooth(y_vals, smooth)[:x_vals.shape[0]] if smooth else y_vals
            plt.plot(x_vals, y_vals_smoothed)
            if filter_outliers:
                inlier_indices = ~utils.is_outlier(y_vals)
                y_vals_filtered = y_vals[inlier_indices]
                min_, max_ = np.min(y_vals_filtered), np.max(y_vals_filtered)
                interval = (.9 ** np.sign(min_) * min_, 1.1 ** np.sign(max_) * max_)
                if not (np.any(np.isnan(interval)) or np.any(np.isinf(interval))):
                    plt.ylim(interval)
>>>>>>> 615f86f3

            prints.append("{}\t{:.6f}".format(name, np.mean(np.array(list(val.values())), 0)))
            fig.savefig(os.path.join(self.plot_folder, name.replace(' ', '_') + '.jpg'))
            if self.vis is not None:
                self.vis.matplot(fig, win=name)
<<<<<<< HEAD

            fig.clear()

        # save recorded images
        for name, val in list(_img_since_last_flush.items()):
            latest = self._options[name].get('latest_only')
=======

            fig.clear()

    def _imwrite(self, imgs):
        for name, val in list(imgs.items()):
            latest_only = self._options[name].get('latest_only')
>>>>>>> 615f86f3

            for itt, val in val.items():
                if len(val.shape) == 4:
                    if self.vis is not None:
                        self.vis.images(val, win=name)

                    for num in range(val.shape[0]):
                        img = val[num]
                        if img.shape[0] in (1, 3):
                            img = np.transpose(img, (1, 2, 0))

<<<<<<< HEAD
                            if latest:
=======
                            if latest_only:
>>>>>>> 615f86f3
                                imwrite(os.path.join(self.image_folder,
                                                     name.replace(' ', '_') + '_%d.jpg' % num), img)
                            else:
                                imwrite(os.path.join(self.image_folder,
                                                     name.replace(' ', '_') + '_%d_%d.jpg' % (itt, num)), img)

                        else:
                            for ch in range(img.shape[0]):
                                img_normed = (img[ch] - np.min(img[ch])) / (np.max(img[ch]) - np.min(img[ch]))
                                # in case all image values are the same
                                img_normed[np.isnan(img_normed)] = 0
                                img_normed[np.isinf(img_normed)] = 0

<<<<<<< HEAD
                                if latest:
                                    imwrite(os.path.join(self.image_folder,
                                                         name.replace(' ', '_') + '_%d_%d.jpg' % (num, ch)), img_normed)
                                else:
                                    imwrite(os.path.join(self.image_folder,
                                                         name.replace(' ', '_') + '_%d_%d_%d.jpg' % (itt, num, ch)),
                                            img_normed)
                else:
                    raise NotImplementedError

        # make histograms of recorded data
        for name, val in list(_hist_since_last_flush.items()):
            if self.writer is not None:
                k = max(list(_hist_since_last_flush[name].keys()))
                self.writer.add_histogram(name, np.array(val[k]).flatten(), global_step=k)

            n_bins = self._options[name].get('n_bins', 20)
            latest = self._options[name].get('latest_only', False)

            if latest:
                k = max(list(_hist_since_last_flush[name].keys()))
=======
                                if latest_only:
                                    imwrite(os.path.join(
                                        self.image_folder,
                                        name.replace(' ', '_') + '_%d_%d.jpg' % (num, ch)), img_normed)
                                else:
                                    imwrite(os.path.join(
                                        self.image_folder,
                                        name.replace(' ', '_') + '_%d_%d_%d.jpg' % (itt, num, ch)), img_normed)
                else:
                    raise NotImplementedError

    def _hist(self, nums, fig):
        for name, val in list(nums.items()):
            n_bins = self._options[name].get('n_bins')
            latest_only = self._options[name].get('latest_only')
            if latest_only:
                k = max(list(nums[name].keys()))
>>>>>>> 615f86f3
                plt.hist(np.array(val[k]).flatten(), bins='auto')
            else:
                self._hist_since_beginning[name].update(val)

                z_vals = np.array(list(self._hist_since_beginning[name].keys()))
                vals = [np.array(self._hist_since_beginning[name][i]).flatten() for i in z_vals]
                hists = [np.histogram(v, bins=n_bins) for v in vals]
                y_vals = np.array([hists[i][0] for i in range(len(hists))])
                x_vals = np.array([hists[i][1] for i in range(len(hists))])
                x_vals = (x_vals[:, :-1] + x_vals[:, 1:]) / 2.
                z_vals = np.tile(z_vals[:, None], (1, n_bins))

                ax = fig.gca(projection='3d')
                surf = ax.plot_surface(x_vals, z_vals, y_vals, cmap=cm.coolwarm, linewidth=0, antialiased=False)
                ax.view_init(45, -90)
                fig.colorbar(surf, shrink=0.5, aspect=5)
            fig.savefig(os.path.join(self.hist_folder, name.replace(' ', '_') + '_hist.jpg'))
            fig.clear()

<<<<<<< HEAD
        # scatter pointcloud(s)
        for name, vals in list(_pointcloud_since_last_flush.items()):
            latest = self._options[name].get('latest_only')
            for itt, val in vals.items():
                for ii in range(val.shape[0]):
                    ax = fig.add_subplot(111, projection='3d')
                    ax.scatter(*[val[ii, :, i] for i in range(val.shape[-1])])
                    if latest:
=======
    def _scatter(self, points, fig):
        for name, vals in list(points.items()):
            latest_only = self._options[name].get('latest_only')
            for itt, val in vals.items():
                for ii, v in enumerate(val):
                    ax = fig.add_subplot(111, projection='3d')
                    ax.scatter(*[v[:, i] for i in range(v.shape[-1])])
                    if latest_only:
>>>>>>> 615f86f3
                        plt.savefig(
                            os.path.join(self.plot_folder, name.replace(' ', '_') + '_%d.jpg' % (ii + 1)))
                    else:
                        plt.savefig(os.path.join(self.plot_folder,
                                                 name.replace(' ', '_') + '_%d_%d.jpg' % (itt, ii + 1)))

                    fig.clear()
                fig.clear()
            fig.clear()
<<<<<<< HEAD
        plt.close('all')

        with open(os.path.join(self.file_folder, 'log.pkl'), 'wb') as f:
            dump_dict = {'iter': it,
                         'epoch': epoch,
                         'num_iters': self.num_iters,
                         'num': dict(self._num_since_beginning),
                         'hist': dict(self._hist_since_beginning),
                         'options': dict(self._options)}

            pkl.dump(dump_dict, f, pkl.HIGHEST_PROTOCOL)
            f.close()

        iter_show = 'Iteration {}/{} ({:.2f}%) Epoch {}'.format(it % self.num_iters, self.num_iters,
                                                                (it % self.num_iters) / self.num_iters * 100.,
                                                                epoch + 1) if self.num_iters \
            else 'Iteration {} Epoch {}'.format(it, epoch)

        elapsed_time = time.time() - self._timer
        time_unit = 'mins' if elapsed_time < 3600. else 'hrs'
        elapsed_time = '{:.2f}'.format(elapsed_time / 60. if elapsed_time < 3600.
                                       else elapsed_time / 3600.) + time_unit
        log = 'Elapsed time {} {}\t{}\t{}'.format(elapsed_time, self.current_run, iter_show, '\t'.join(prints))
        root_logger.info(log)

        if self.send_slack:
            message = 'From %s ' % self.current_folder
            message += log
            utils.slack_message(message=message, **self.kwargs)

    def _work(self):
        while True:
            items = self._q.get()
            work = items[0]
            work(*items[1:])
=======

    def _flush(self):
        fig = plt.figure()
        while True:
            items = self._q.get()
            it, epoch, nums, imgs, hists, points = items
            prints = []

            # plot statistics
            self._plot(nums, fig, prints)

            # save recorded images
            self._imwrite(imgs)

            # make histograms of recorded data
            self._hist(hists, fig)

            # scatter point set(s)
            self._scatter(points, fig)

            lock.acquire_write()
            with open(os.path.join(self.file_folder, 'log.pkl'), 'wb') as f:
                dump_dict = {'iter': it,
                             'epoch': epoch,
                             'num_iters': self.num_iters,
                             'num': dict(self._num_since_beginning),
                             'hist': dict(self._hist_since_beginning)}

                pkl.dump(dump_dict, f, pkl.HIGHEST_PROTOCOL)
                f.close()
            lock.release_write()

            iter_show = 'Iteration {}/{} ({:.2f}%) Epoch {}'.format(it % self.num_iters, self.num_iters,
                                                                    (it % self.num_iters) / self.num_iters * 100.,
                                                                    epoch + 1) if self.num_iters \
                else 'Iteration {} Epoch {}'.format(it, epoch)

            elapsed_time = time.time() - self._timer
            time_unit = 'mins' if elapsed_time < 3600. else 'hrs'
            elapsed_time = '{:.2f}'.format(elapsed_time / 60. if elapsed_time < 3600.
                                           else elapsed_time / 3600.) + time_unit
            log = 'Elapsed time {} {}\t{}\t{}'.format(elapsed_time, self.current_run, iter_show, '\t'.join(prints))
            root_logger.info(log)

            if self.send_slack:
                message = 'From %s ' % self.current_folder
                message += log
                utils.slack_message(message=message, **self.kwargs)

>>>>>>> 615f86f3
            self._q.task_done()

    def flush(self):
        """
        executes all the scheduled plots.
        Do not call this if using :class:`Monitor`'s context manager mode.

        :return: ``None``.
        """

<<<<<<< HEAD
        self._q.put((self._worker, self.iter, self.epoch, dict(self._num_since_last_flush),
=======
        self._q.put((self.iter, self.epoch, dict(self._num_since_last_flush),
>>>>>>> 615f86f3
                     dict(self._img_since_last_flush), dict(self._hist_since_last_flush),
                     dict(self._points_since_last_flush)))
        self._num_since_last_flush.clear()
        self._img_since_last_flush.clear()
        self._hist_since_last_flush.clear()
        self._points_since_last_flush.clear()

    def _version(self, file, keep):
        name, ext = os.path.splitext(file)
        versioned_filename = os.path.normpath(name + '-%d' % self.iter + ext)

        if file not in self._dump_files.keys():
            self._dump_files[file] = []

        if versioned_filename not in self._dump_files[file]:
            self._dump_files[file].append(versioned_filename)

        if len(self._dump_files[file]) > keep:
            oldest_file = self._dump_files[file][0]
            full_file = os.path.join(self.current_folder, oldest_file)
            if os.path.exists(full_file):
                os.remove(full_file)
            else:
                root_logger.warning('The oldest saved file does not exist')
            self._dump_files[file].remove(oldest_file)

        with open(os.path.join(self.current_folder, '_version.pkl'), 'wb') as f:
            pkl.dump(self._dump_files, f, pkl.HIGHEST_PROTOCOL)
        return versioned_filename

    def dump(self, name, obj, method='pickle', keep=-1, **kwargs):
        """
        saves the given object.

        :param name:
            name of the file to be saved.
        :param obj:
            object to be saved.
        :param method:
            ``str`` or ``callable``.
            If ``callable``, it should be a custom method to dump object.
            There are 3 types of ``str``.

            ``'pickle'``: use :func:`pickle.dump` to store object.

            ``'torch'``: use :func:`torch.save` to store object.

            ``'txt'``: use :func:`numpy.savetxt` to store object.

            Default: ``'pickle'``.
        :param keep:
            the number of versions of the saved file to keep.
            Default: -1 (keeps only the latest version).
        :param kwargs:
            additional keyword arguments to the underlying save function.
        :return: ``None``.
        """
        assert callable(method) or isinstance(method, str), 'method must be a string or callable'
        if isinstance(method, str):
            assert method in ('pickle', 'torch', 'txt'), 'method must be one of \'pickle\', \'torch\', or \'txt\''

        method = method if callable(method) else self._io_method[method + '_save']
        self._dump(name.replace(' ', '_'), obj, keep, method, **kwargs)

    def load(self, file, method='pickle', version=-1, **kwargs):
        """
        loads from the given file.

        :param file:
            name of the saved file without version.
        :param method:
            ``str`` or ``callable``.
            If ``callable``, it should be a custom method to load object.
            There are 3 types of ``str``.

            ``'pickle'``: use :func:`pickle.dump` to store object.

            ``'torch'``: use :func:`torch.save` to store object.

            ``'txt'``: use :func:`numpy.savetxt` to store object.

            Default: ``'pickle'``.
        :param version:
            the version of the saved file to load.
            Default: -1 (loads the latest version of the saved file).
        :param kwargs:
            additional keyword arguments to the underlying load function.
        :return: ``None``.
        """
        assert callable(method) or isinstance(method, str), 'method must be a string or callable'
        if isinstance(method, str):
            assert method in ('pickle', 'torch', 'txt'), 'method must be one of \'pickle\', \'torch\', or \'txt\''

        method = method if callable(method) else self._io_method[method + '_load']
        return self._load(file, method, version, **kwargs)

    def _dump(self, name, obj, keep, method, **kwargs):
        assert isinstance(keep, int), 'keep must be an int, got %s' % type(keep)

        if keep < 2:
            name = os.path.join(self.current_folder, name)
            method(name, obj, **kwargs)
            root_logger.info('Object dumped to %s' % name)
        else:
            normed_name = self._version(name, keep)
            normed_name = os.path.join(self.current_folder, normed_name)
            method(normed_name, obj, **kwargs)
            root_logger.info('Object dumped to %s' % normed_name)

    def _load(self, file, method, version=-1, **kwargs):
        assert isinstance(version, int), 'keep must be an int, got %s' % type(version)

        full_file = os.path.join(self.current_folder, file)
        try:
            with open(os.path.join(self.current_folder, '_version.pkl'), 'rb') as f:
                self._dump_files = pkl.load(f)

            versions = self._dump_files.get(file, [])
            if len(versions) == 0:
                try:
                    obj = method(full_file, **kwargs)
                except FileNotFoundError:
                    root_logger.warning('No file named %s found' % file)
                    return None
            else:
                if isinstance(version, int) and version <= 0:
                    if len(versions) > 0:
                        version = versions[version]
                        obj = method(os.path.join(self.current_folder, version), **kwargs)
                    else:
                        return method(full_file, **kwargs)
                else:
                    name, ext = os.path.splitext(file)
                    file_name = os.path.normpath(name + '-%d' % version + ext)
                    if file_name in versions:
                        obj = method(os.path.join(self.current_folder, file_name), **kwargs)
                    else:
<<<<<<< HEAD
                        root_logger.warning('Version %d of %s is not found in %s' % (version, file, self.current_folder))
=======
                        root_logger.warning(
                            'Version %d of %s is not found in %s' % (version, file, self.current_folder))
>>>>>>> 615f86f3
                        return None
        except FileNotFoundError:
            try:
                obj = method(full_file, **kwargs)
            except FileNotFoundError:
                root_logger.warning('No file named %s found' % file)
                return None

        root_logger.info('Version \'%s\' loaded' % str(version))
        return obj

    def _save_pickle(self, name, obj):
        with open(name, 'wb') as f:
            pkl.dump(obj, f, pkl.HIGHEST_PROTOCOL)
            f.close()

    def _load_pickle(self, name):
        with open(name, 'rb') as f:
            obj = pkl.load(f)
            f.close()
        return obj

    def _save_txt(self, name, obj, **kwargs):
        np.savetxt(name, obj, **kwargs)

    def _load_txt(self, name, **kwargs):
        return np.loadtxt(name, **kwargs)

    def _save_torch(self, name, obj, **kwargs):
        T.save(obj, name, **kwargs)

    def _load_torch(self, name, **kwargs):
        return T.load(name, **kwargs)

    def reset(self):
        """
        factory-resets the monitor object.
        This includes clearing all the collected data,
        set the iteration and epoch counters to 0,
        and reset the timer.

        :return: ``None``.
        """

        del self.num_stats
        del self.hist_stats
        del self.options
        self._num_since_last_flush = collections.defaultdict(_spawn_defaultdict_ordereddict)
        self._img_since_last_flush = collections.defaultdict(_spawn_defaultdict_ordereddict)
        self._hist_since_last_flush = collections.defaultdict(_spawn_defaultdict_ordereddict)
        self._points_since_last_flush = collections.defaultdict(_spawn_defaultdict_ordereddict)
        self._dump_files = collections.OrderedDict()
        self._iter = 0
        self._last_epoch = 0
        self.num_iters = self._num_iters
        self._timer = time.time()

    def read_log(self, log):
        """
        reads a saved log file.

        :param log:
            name of the log file.
        :return:
            contents of the log file.
        """

        with open(os.path.join(self.current_folder, 'files', log), 'rb') as f:
            f.seek(0)
            try:
                contents = pkl.load(f)
            except EOFError:
                contents = {}

            f.close()
        return contents<|MERGE_RESOLUTION|>--- conflicted
+++ resolved
@@ -1,15 +1,6 @@
 from mpl_toolkits.mplot3d import Axes3D
 import matplotlib
-<<<<<<< HEAD
-
-matplotlib.use('Agg')
 import matplotlib.pyplot as plt
-from matplotlib import cm
-
-import atexit
-=======
-import matplotlib.pyplot as plt
->>>>>>> 615f86f3
 import threading
 import queue
 import numpy as np
@@ -17,31 +8,34 @@
 import pickle as pkl
 import os
 import time
-<<<<<<< HEAD
-from shutil import copyfile
 import torch as T
 import torch.nn as nn
+import atexit
 import logging
+from matplotlib import cm
+from imageio import imwrite
+from shutil import copyfile
 
 try:
     import visdom
-
     visdom_available = True
 except ImportError:
     visdom_available = False
 
 try:
     from torch.utils.tensorboard import SummaryWriter
-except ImportError:
+except ImportError:  # for Pytorch earlier than 1.1.0
     from tensorboardX import SummaryWriter
 
 from . import layers
 from . import utils
 from .utils import root_logger, log_formatter
 
+matplotlib.use('Agg')
 __all__ = ['Monitor', 'track', 'get_tracked_variables', 'eval_tracked_variables', 'hooks']
 _TRACKS = collections.OrderedDict()
 hooks = {}
+lock = utils.ReadWriteLock()
 
 
 def track(name, x, direction=None):
@@ -82,76 +76,6 @@
 
         ``'backward'``: tracks only gradient.
 
-=======
-import torch as T
-import torch.nn as nn
-import atexit
-import logging
-from matplotlib import cm
-from imageio import imwrite
-from shutil import copyfile
-
-try:
-    import visdom
-    visdom_available = True
-except ImportError:
-    visdom_available = False
-
-try:
-    from torch.utils.tensorboard import SummaryWriter
-except ImportError:  # for Pytorch earlier than 1.1.0
-    from tensorboardX import SummaryWriter
-
-from . import layers
-from . import utils
-from .utils import root_logger, log_formatter
-
-matplotlib.use('Agg')
-__all__ = ['Monitor', 'track', 'get_tracked_variables', 'eval_tracked_variables', 'hooks']
-_TRACKS = collections.OrderedDict()
-hooks = {}
-lock = utils.ReadWriteLock()
-
-
-def track(name, x, direction=None):
-    """
-    An identity function that registers hooks to
-    track the value and gradient of the specified tensor.
-
-    Here is an example of how to track an intermediate output ::
-
-        input = ...
-        conv1 = nnt.track('op', nnt.Conv2d(shape, 4, 3), 'all')
-        conv2 = nnt.Conv2d(conv1.output_shape, 5, 3)
-        intermediate = conv1(input)
-        output = nnt.track('conv2_output', conv2(intermediate), 'all')
-        loss = T.sum(output ** 2)
-        loss.backward(retain_graph=True)
-        d_inter = T.autograd.grad(loss, intermediate, retain_graph=True)
-        d_out = T.autograd.grad(loss, output)
-        tracked = nnt.eval_tracked_variables()
-
-        testing.assert_allclose(tracked['conv2_output'], nnt.utils.to_numpy(output))
-        testing.assert_allclose(np.stack(tracked['grad_conv2_output']), nnt.utils.to_numpy(d_out[0]))
-        testing.assert_allclose(tracked['op'], nnt.utils.to_numpy(intermediate))
-        for d_inter_, tracked_d_inter_ in zip(d_inter, tracked['grad_op_output']):
-            testing.assert_allclose(tracked_d_inter_, nnt.utils.to_numpy(d_inter_))
-
-    :param name:
-        name of the tracked tensor.
-    :param x:
-        tensor or module to be tracked.
-        If module, the output of the module will be tracked.
-    :param direction:
-        there are 4 options
-
-        ``None``: tracks only value.
-
-        ``'forward'``: tracks only value.
-
-        ``'backward'``: tracks only gradient.
-
->>>>>>> 615f86f3
         ``'all'``: tracks both value and gradient.
 
         Default: ``None``.
@@ -240,22 +164,13 @@
 class Monitor:
     """
     Collects statistics and displays the results using various backends.
-<<<<<<< HEAD
-    The collected stats are stored in '<root>/<model_name>/run<#id>'
-=======
     The collected stats are stored in '<root>/<model_name>/<prefix><#id>'
->>>>>>> 615f86f3
     where #id is automatically assigned each time a new run starts.
 
     Examples
     --------
-<<<<<<< HEAD
-    The following snippet shows how to collect statistics and display them
-    every 100 iterations.
-=======
     The following snippet shows how to plot smoothed training losses and
     save images from the current iteration, and then display them every 100 iterations.
->>>>>>> 615f86f3
 
     .. code-block:: python
 
@@ -266,13 +181,8 @@
         for epoch in mon.iter_epoch(range(n_epochs)):
             for data in mon.iter_batch(data_loader):
                 loss = net(data)
-<<<<<<< HEAD
-                mon.plot('training loss', loss)
-                mon.imwrite('input images', data['images'])
-=======
                 mon.plot('training loss', loss, smooth=.99, filter_outliers=True)
                 mon.imwrite('input images', data['images'], latest_only=True)
->>>>>>> 615f86f3
         ...
 
     Parameters
@@ -282,22 +192,6 @@
     root : str
         path to store the collected statistics.
     current_folder : str
-<<<<<<< HEAD
-        if given, all the stats in here will be overwritten or resumed.
-    print_freq : int
-        statistics display frequency.
-        Unit is iteration.
-    num_iters : int
-        number of iterations/epoch.
-        If specified, training iteration percentage will be displayed along with epoch.
-        Otherwise, it will be automatically calculated after the first epoch.
-    use_visdom : bool
-        whether to use Visdom for real-time monitoring.
-    use_tensorboard : bool
-        whether to use Tensorboard for real-time monitoring.
-    send_slack : bool
-        whether to send the statistics to Slack chatroom.
-=======
         if given, all the stats will be loaded from the given folder.
         Default: ``None``.
     print_freq : int
@@ -321,7 +215,6 @@
     send_slack : bool
         whether to send the statistics to Slack chatroom.
         Default: ``False``.
->>>>>>> 615f86f3
     kwargs
         some miscellaneous options for Visdom and other functions.
 
@@ -345,16 +238,10 @@
     hist_folder
         path to the folder containing the collected histograms.
     """
-<<<<<<< HEAD
-
-    def __init__(self, model_name='my_model', root='results', current_folder=None, print_freq=None, num_iters=None,
-                 use_visdom=False, use_tensorboard=False, send_slack=False, **kwargs):
-=======
     __initialized = False
 
     def __init__(self, model_name='my_model', root='results', current_folder=None, print_freq=None, num_iters=None,
                  prefix='run', use_visdom=False, use_tensorboard=False, send_slack=False, **kwargs):
->>>>>>> 615f86f3
         self._iter = 0
         self._last_epoch = 0
         self._num_since_beginning = collections.defaultdict(_spawn_defaultdict_ordereddict)
@@ -371,65 +258,16 @@
         self._io_method = {'pickle_save': self._save_pickle, 'txt_save': self._save_txt,
                            'torch_save': self._save_torch, 'pickle_load': self._load_pickle,
                            'txt_load': self._load_txt, 'torch_load': self._load_torch}
-<<<<<<< HEAD
-        self._prefix = kwargs.pop('prefix', 'run')
-=======
         self._prefix = prefix
->>>>>>> 615f86f3
         self._num_iters = num_iters
 
         self.print_freq = print_freq
         self.num_iters = num_iters
         if current_folder:
             self.current_folder = os.path.normpath(current_folder)
-<<<<<<< HEAD
-            self.current_run = os.path.basename(self.current_folder)
-
-            try:
-                log = self.read_log('log.pkl')
-                try:
-                    self.num_stats = log['num']
-                except KeyError:
-                    root_logger.warning('No record found for \'num\'', exc_info=True)
-
-                try:
-                    self.hist_stats = log['hist']
-                except KeyError:
-                    root_logger.warning('No record found for \'hist\'', exc_info=True)
-
-                try:
-                    self.options = log['options']
-                except KeyError:
-                    root_logger.warning('No record found for \'options\'', exc_info=True)
-
-                if self.num_iters is None:
-                    try:
-                        self.num_iters = log['num_iters']
-                    except KeyError:
-                        root_logger.warning('No record found for \'num_iters\'', exc_info=True)
-
-                try:
-                    self.epoch = log['epoch']
-                except KeyError:
-                    if self.num_iters:
-                        self.epoch = log['iter'] // self.num_iters
-                    else:
-                        root_logger.warning('No record found for \'epoch\'', exc_info=True)
-
-                try:
-                    self.iter = self.epoch * self.num_iters if self.num_iters else log['iter']
-                except KeyError:
-                    root_logger.warning('No record found for \'iter\'', exc_info=True)
-
-            except FileNotFoundError:
-                root_logger.warning('\'log.pkl\' not found in \'%s\'' % os.path.join(self.current_folder, 'files'),
-                                    exc_info=True)
-
-=======
             lock.acquire_read()
             self.load_state()
             lock.release_read()
->>>>>>> 615f86f3
         else:
             self.path = os.path.join(root, model_name)
             os.makedirs(self.path, exist_ok=True)
@@ -456,11 +294,7 @@
             self.writer = None
 
         self._q = queue.Queue()
-<<<<<<< HEAD
-        self._thread = threading.Thread(target=self._work, daemon=True)
-=======
         self._thread = threading.Thread(target=self._flush, daemon=True)
->>>>>>> 615f86f3
         self._thread.start()
 
         self.send_slack = send_slack
@@ -493,12 +327,6 @@
         consoleHandler = logging.StreamHandler()
         consoleHandler.setFormatter(log_formatter)
         root_logger.addHandler(consoleHandler)
-<<<<<<< HEAD
-
-        # schedule to flush when the program finishes
-        atexit.register(self._atexit)
-        root_logger.info('Result folder: %s' % self.current_folder)
-=======
 
         # schedule to flush when the program finishes
         atexit.register(self._atexit)
@@ -549,7 +377,6 @@
         except FileNotFoundError:
             root_logger.warning('`log.pkl` not found in `%s`' % os.path.join(self.current_folder, 'files'),
                                 exc_info=True)
->>>>>>> 615f86f3
 
     def _get_new_folder(self):
         runs = [folder for folder in os.listdir(self.path) if folder.startswith(self._prefix)]
@@ -585,12 +412,9 @@
         :meth:`~iter_batch`
         """
 
-<<<<<<< HEAD
-=======
         if self.num_iters:
             self.iter = self.epoch * self.num_iters
 
->>>>>>> 615f86f3
         for item in iterator:
             if self.epoch > 0 and self.num_iters is None:
                 self.num_iters = self.iter // self.epoch
@@ -643,7 +467,6 @@
         self.iter += 1
         if self.num_iters:
             self.epoch = self.iter // self.num_iters
-<<<<<<< HEAD
 
     @property
     def iter(self):
@@ -750,127 +573,13 @@
         """
         removes the collected statistics for histogram plot of the specified `key`.
 
-=======
-
-    @property
-    def iter(self):
-        """
-        returns the current iteration.
-
-        :return:
-            :attr:`~_iter`.
-        """
-
-        return self._iter
-
-    @iter.setter
-    def iter(self, iter):
-        """
-        sets the iteration counter to a specific value.
-
-        :param iter:
-            the iteration number to set.
-        :return:
-            ``None``.
-        """
-        assert iter >= 0, 'Iteration must be non-negative'
-        self._iter = int(iter)
-
-    @property
-    def epoch(self):
-        """
-        returns the current epoch.
-
-        :return:
-            :attr:`~_last_epoch`.
-        """
-
-        return self._last_epoch
-
-    @epoch.setter
-    def epoch(self, epoch):
-        """
-        sets the epoch for logging and keeping training status.
-        Should start from 0.
-
-        :param epoch:
-            epoch number. Should start from 0.
-        :return:
-            ``None``.
-        """
-
-        assert epoch >= 0, 'Epoch must be non-negative'
-        self._last_epoch = int(epoch)
-        if self.num_iters:
-            self.iter = self.epoch * self.num_iters
-
-    @property
-    def num_stats(self):
-        """
-        returns the collected scalar statistics from beginning.
-
-        :return:
-            :attr:`~_num_since_beginning`.
-        """
-
-        return dict(self._num_since_beginning)
-
-    @num_stats.setter
-    def num_stats(self, stats_dict):
-        self._num_since_beginning.update(stats_dict)
-
-    @num_stats.deleter
-    def num_stats(self):
-        self._num_since_beginning.clear()
-
-    def clear_num_stats(self, key):
-        """
-        removes the collected statistics for scalar plot of the specified `key`.
-
-        :param key:
-            the name of the scalar collection.
-        :return: ``None``.
-        """
-
-        self._num_since_beginning[key].clear()
-
-    @property
-    def hist_stats(self):
-        """
-        returns the collected tensors from beginning.
-
-        :return:
-            :attr:`~_hist_since_beginning`.
-        """
-
-        return dict(self._hist_since_beginning)
-
-    @hist_stats.setter
-    def hist_stats(self, stats_dict):
-        self._hist_since_beginning.update(stats_dict)
-
-    @hist_stats.deleter
-    def hist_stats(self):
-        self._hist_since_beginning.clear()
-
-    def clear_hist_stats(self, key):
-        """
-        removes the collected statistics for histogram plot of the specified `key`.
-
->>>>>>> 615f86f3
         :param key:
             the name of the histogram collection.
         :return: ``None``.
         """
-<<<<<<< HEAD
 
         self._hist_since_beginning[key].clear()
 
-=======
-
-        self._hist_since_beginning[key].clear()
-
->>>>>>> 615f86f3
     @property
     def options(self):
         return self._options
@@ -905,11 +614,7 @@
         self._options[name][option] = value
 
     def run_training(self, net, optim, train_loader, n_epochs, eval_loader=None, valid_freq=None, start_epoch=None,
-<<<<<<< HEAD
-                     train_stats_func=None, val_stats_func=None, *args, **kwargs):
-=======
                      train_stats_func=None, val_stats_func=None, device=0, *args, **kwargs):
->>>>>>> 615f86f3
         """
         Runs the training loop for the given neural network.
 
@@ -936,11 +641,8 @@
             a custom function to handle statistics returned from the validation procedure.
             If ``None``, a default handler will be used.
             For a list of suported statistics, see :class:`~neuralnet_pytorch.layers.Net`.
-<<<<<<< HEAD
-=======
         :param device:
             device to perform calculation.
->>>>>>> 615f86f3
         :param args:
             additional arguments that will be passed to neural net.
         :param kwargs:
@@ -1000,10 +702,7 @@
             'pointclouds': self.scatter
         }
 
-<<<<<<< HEAD
-=======
         net = net.to(device)
->>>>>>> 615f86f3
         start_epoch = self.epoch if start_epoch is None else start_epoch
         for epoch in self.iter_epoch(range(start_epoch, n_epochs)):
             if optim['scheduler'] is not None:
@@ -1014,12 +713,7 @@
 
             for it, batch in self.iter_batch(enumerate(train_loader)):
                 net.train(True)
-<<<<<<< HEAD
-                if utils.cuda_available:
-                    batch = utils.batch_to_cuda(batch)
-=======
                 batch = utils.batch_to_device(batch, device=device)
->>>>>>> 615f86f3
 
                 net.learn(optim, *batch, *args, **kwargs)
 
@@ -1045,13 +739,7 @@
                             }
 
                             for itt, batch in enumerate(eval_loader):
-<<<<<<< HEAD
-                                if utils.cuda_available:
-                                    batch = utils.batch_to_cuda(batch)
-=======
                                 batch = utils.batch_to_device(batch, device=device)
->>>>>>> 615f86f3
-
                                 try:
                                     net.eval_procedure(*batch, *args, **kwargs)
                                 except NotImplementedError:
@@ -1148,11 +836,7 @@
     def copy_files(self, files):
         self.backup(files)
 
-<<<<<<< HEAD
-    def plot(self, name: str, value, **kwargs):
-=======
     def plot(self, name: str, value, smooth=0, filter_outliers=True, **kwargs):
->>>>>>> 615f86f3
         """
         schedules a plot of scalar value.
         A :mod:`matplotlib` figure will be rendered and saved every :attr:`~print_freq` iterations.
@@ -1161,8 +845,6 @@
             name of the figure to be saved. Must be unique among plots.
         :param value:
             scalar value to be plotted.
-<<<<<<< HEAD
-=======
         :param smooth:
             a value between ``0`` and ``1`` to define the smoothing window size.
             See :func:`~neuralnet_pytorch.utils.numpy_utils.smooth`.
@@ -1171,17 +853,13 @@
             whether to filter out outliers in plot.
             This affects only the plot and not the raw statistics.
             Default: True.
->>>>>>> 615f86f3
         :param kwargs:
             additional options to tensorboard.
         :return: ``None``.
         """
 
-<<<<<<< HEAD
-=======
         self._options[name]['smooth'] = smooth
         self._options[name]['filter_outliers'] = filter_outliers
->>>>>>> 615f86f3
         if isinstance(value, T.Tensor):
             value = utils.to_numpy(value)
 
@@ -1206,13 +884,7 @@
         :return: ``None``.
         """
 
-<<<<<<< HEAD
-        if self.iter == 0:
-            self._options[name]['latest_only'] = latest_only
-
-=======
         self._options[name]['latest_only'] = latest_only
->>>>>>> 615f86f3
         if isinstance(value, T.Tensor):
             value = utils.to_numpy(value)
 
@@ -1227,27 +899,19 @@
         """
         schedules to save images.
         The images will be rendered and saved every :attr:`~print_freq` iterations.
-<<<<<<< HEAD
-=======
         There are some assumptions about input data:
 
         - If the input is ``'uint8'`` it is an 8-bit image.
         - If the input is ``'float32'``, its values lie between ``0`` and ``1``.
         - If the input has 3 dims, the shape is ``[h, w, 3]``.
         - If the channel dim is different from 3 or 1, it will be considered as multiple gray images.
->>>>>>> 615f86f3
 
         :param name:
             name of the figure to be saved. Must be unique among plots.
         :param value:
             2D, 3D or 4D tensor to be plotted.
-<<<<<<< HEAD
-            The expected shape is (H, W) for 2D tensor, (H, W, C) for 3D tensor and
-            (N, C, H, W) for 4D tensor.
-=======
             The expected shape is ``(H, W)`` for 2D tensor, ``(H, W, C)`` for 3D tensor and
             ``(N, C, H, W)`` for 4D tensor.
->>>>>>> 615f86f3
             If the number of channels is other than 3 or 1, each channel is saved as
             a gray image.
         :param latest_only:
@@ -1257,13 +921,7 @@
         :return: ``None``.
         """
 
-<<<<<<< HEAD
-        if self.iter == 0:
-            self._options[name]['latest_only'] = latest_only
-
-=======
         self._options[name]['latest_only'] = latest_only
->>>>>>> 615f86f3
         if isinstance(value, T.Tensor):
             value = utils.to_numpy(value)
 
@@ -1289,11 +947,7 @@
         :param name:
             name of the figure to be saved. Must be unique among plots.
         :param value:
-<<<<<<< HEAD
-            any-dim tensor to be histogrammed. The last dim should be 3.
-=======
             any-dim tensor to be histogrammed.
->>>>>>> 615f86f3
         :param n_bins:
             number of bins of the histogram.
         :param latest_only:
@@ -1303,21 +957,11 @@
         :return: ``None``.
         """
 
-<<<<<<< HEAD
-        if isinstance(value, T.Tensor):
-            value = utils.to_numpy(value)
-
-        if self.iter == 0:
-            self._options[name]['latest_only'] = latest_only
-            self._options[name]['n_bins'] = n_bins
-
-=======
         self._options[name]['latest_only'] = latest_only
         self._options[name]['n_bins'] = n_bins
         if isinstance(value, T.Tensor):
             value = utils.to_numpy(value)
 
->>>>>>> 615f86f3
         self._hist_since_last_flush[name][self.iter] = value
         if self.writer is not None:
             prefix = kwargs.pop('prefix', 'hist/')
@@ -1345,18 +989,6 @@
         self._schedule[when][name]['args'] = args
         self._schedule[when][name]['kwargs'] = kwargs
 
-<<<<<<< HEAD
-    def _worker(self, it, epoch, _num_since_last_flush, _img_since_last_flush, _hist_since_last_flush,
-                _pointcloud_since_last_flush):
-        prints = []
-        fig = plt.figure()
-
-        # plot statistics
-        plt.xlabel('iteration')
-        for name, val in list(_num_since_last_flush.items()):
-            self._num_since_beginning[name].update(val)
-
-=======
     def _plot(self, nums, fig, prints):
         plt.xlabel('iteration')
         for name, val in list(nums.items()):
@@ -1364,7 +996,6 @@
             filter_outliers = self._options[name].get('filter_outliers')
 
             self._num_since_beginning[name].update(val)
->>>>>>> 615f86f3
             plt.ylabel(name)
             x_vals = sorted(self._num_since_beginning[name].keys())
             y_vals = [self._num_since_beginning[name][x] for x in x_vals]
@@ -1374,15 +1005,6 @@
                       .format(max_, x_vals[argmax_], min_, x_vals[argmin_], med_, mean_))
 
             x_vals, y_vals = np.array(x_vals), np.array(y_vals)
-<<<<<<< HEAD
-            inlier_indices = ~utils.is_outlier(y_vals)
-            y_vals_filtered = y_vals[inlier_indices]
-            min_, max_ = np.min(y_vals_filtered), np.max(y_vals_filtered)
-            interval = (.9 ** np.sign(min_) * min_, 1.1 ** np.sign(max_) * max_)
-            plt.plot(x_vals, y_vals)
-            if not (np.any(np.isnan(interval)) or np.any(np.isinf(interval))):
-                plt.ylim(interval)
-=======
             y_vals_smoothed = utils.smooth(y_vals, smooth)[:x_vals.shape[0]] if smooth else y_vals
             plt.plot(x_vals, y_vals_smoothed)
             if filter_outliers:
@@ -1392,27 +1014,17 @@
                 interval = (.9 ** np.sign(min_) * min_, 1.1 ** np.sign(max_) * max_)
                 if not (np.any(np.isnan(interval)) or np.any(np.isinf(interval))):
                     plt.ylim(interval)
->>>>>>> 615f86f3
 
             prints.append("{}\t{:.6f}".format(name, np.mean(np.array(list(val.values())), 0)))
             fig.savefig(os.path.join(self.plot_folder, name.replace(' ', '_') + '.jpg'))
             if self.vis is not None:
                 self.vis.matplot(fig, win=name)
-<<<<<<< HEAD
-
-            fig.clear()
-
-        # save recorded images
-        for name, val in list(_img_since_last_flush.items()):
-            latest = self._options[name].get('latest_only')
-=======
 
             fig.clear()
 
     def _imwrite(self, imgs):
         for name, val in list(imgs.items()):
             latest_only = self._options[name].get('latest_only')
->>>>>>> 615f86f3
 
             for itt, val in val.items():
                 if len(val.shape) == 4:
@@ -1423,12 +1035,7 @@
                         img = val[num]
                         if img.shape[0] in (1, 3):
                             img = np.transpose(img, (1, 2, 0))
-
-<<<<<<< HEAD
-                            if latest:
-=======
                             if latest_only:
->>>>>>> 615f86f3
                                 imwrite(os.path.join(self.image_folder,
                                                      name.replace(' ', '_') + '_%d.jpg' % num), img)
                             else:
@@ -1441,30 +1048,6 @@
                                 # in case all image values are the same
                                 img_normed[np.isnan(img_normed)] = 0
                                 img_normed[np.isinf(img_normed)] = 0
-
-<<<<<<< HEAD
-                                if latest:
-                                    imwrite(os.path.join(self.image_folder,
-                                                         name.replace(' ', '_') + '_%d_%d.jpg' % (num, ch)), img_normed)
-                                else:
-                                    imwrite(os.path.join(self.image_folder,
-                                                         name.replace(' ', '_') + '_%d_%d_%d.jpg' % (itt, num, ch)),
-                                            img_normed)
-                else:
-                    raise NotImplementedError
-
-        # make histograms of recorded data
-        for name, val in list(_hist_since_last_flush.items()):
-            if self.writer is not None:
-                k = max(list(_hist_since_last_flush[name].keys()))
-                self.writer.add_histogram(name, np.array(val[k]).flatten(), global_step=k)
-
-            n_bins = self._options[name].get('n_bins', 20)
-            latest = self._options[name].get('latest_only', False)
-
-            if latest:
-                k = max(list(_hist_since_last_flush[name].keys()))
-=======
                                 if latest_only:
                                     imwrite(os.path.join(
                                         self.image_folder,
@@ -1482,7 +1065,6 @@
             latest_only = self._options[name].get('latest_only')
             if latest_only:
                 k = max(list(nums[name].keys()))
->>>>>>> 615f86f3
                 plt.hist(np.array(val[k]).flatten(), bins='auto')
             else:
                 self._hist_since_beginning[name].update(val)
@@ -1502,16 +1084,6 @@
             fig.savefig(os.path.join(self.hist_folder, name.replace(' ', '_') + '_hist.jpg'))
             fig.clear()
 
-<<<<<<< HEAD
-        # scatter pointcloud(s)
-        for name, vals in list(_pointcloud_since_last_flush.items()):
-            latest = self._options[name].get('latest_only')
-            for itt, val in vals.items():
-                for ii in range(val.shape[0]):
-                    ax = fig.add_subplot(111, projection='3d')
-                    ax.scatter(*[val[ii, :, i] for i in range(val.shape[-1])])
-                    if latest:
-=======
     def _scatter(self, points, fig):
         for name, vals in list(points.items()):
             latest_only = self._options[name].get('latest_only')
@@ -1520,7 +1092,6 @@
                     ax = fig.add_subplot(111, projection='3d')
                     ax.scatter(*[v[:, i] for i in range(v.shape[-1])])
                     if latest_only:
->>>>>>> 615f86f3
                         plt.savefig(
                             os.path.join(self.plot_folder, name.replace(' ', '_') + '_%d.jpg' % (ii + 1)))
                     else:
@@ -1530,43 +1101,6 @@
                     fig.clear()
                 fig.clear()
             fig.clear()
-<<<<<<< HEAD
-        plt.close('all')
-
-        with open(os.path.join(self.file_folder, 'log.pkl'), 'wb') as f:
-            dump_dict = {'iter': it,
-                         'epoch': epoch,
-                         'num_iters': self.num_iters,
-                         'num': dict(self._num_since_beginning),
-                         'hist': dict(self._hist_since_beginning),
-                         'options': dict(self._options)}
-
-            pkl.dump(dump_dict, f, pkl.HIGHEST_PROTOCOL)
-            f.close()
-
-        iter_show = 'Iteration {}/{} ({:.2f}%) Epoch {}'.format(it % self.num_iters, self.num_iters,
-                                                                (it % self.num_iters) / self.num_iters * 100.,
-                                                                epoch + 1) if self.num_iters \
-            else 'Iteration {} Epoch {}'.format(it, epoch)
-
-        elapsed_time = time.time() - self._timer
-        time_unit = 'mins' if elapsed_time < 3600. else 'hrs'
-        elapsed_time = '{:.2f}'.format(elapsed_time / 60. if elapsed_time < 3600.
-                                       else elapsed_time / 3600.) + time_unit
-        log = 'Elapsed time {} {}\t{}\t{}'.format(elapsed_time, self.current_run, iter_show, '\t'.join(prints))
-        root_logger.info(log)
-
-        if self.send_slack:
-            message = 'From %s ' % self.current_folder
-            message += log
-            utils.slack_message(message=message, **self.kwargs)
-
-    def _work(self):
-        while True:
-            items = self._q.get()
-            work = items[0]
-            work(*items[1:])
-=======
 
     def _flush(self):
         fig = plt.figure()
@@ -1616,7 +1150,6 @@
                 message += log
                 utils.slack_message(message=message, **self.kwargs)
 
->>>>>>> 615f86f3
             self._q.task_done()
 
     def flush(self):
@@ -1627,11 +1160,7 @@
         :return: ``None``.
         """
 
-<<<<<<< HEAD
-        self._q.put((self._worker, self.iter, self.epoch, dict(self._num_since_last_flush),
-=======
         self._q.put((self.iter, self.epoch, dict(self._num_since_last_flush),
->>>>>>> 615f86f3
                      dict(self._img_since_last_flush), dict(self._hist_since_last_flush),
                      dict(self._points_since_last_flush)))
         self._num_since_last_flush.clear()
@@ -1769,12 +1298,8 @@
                     if file_name in versions:
                         obj = method(os.path.join(self.current_folder, file_name), **kwargs)
                     else:
-<<<<<<< HEAD
-                        root_logger.warning('Version %d of %s is not found in %s' % (version, file, self.current_folder))
-=======
                         root_logger.warning(
                             'Version %d of %s is not found in %s' % (version, file, self.current_folder))
->>>>>>> 615f86f3
                         return None
         except FileNotFoundError:
             try:
